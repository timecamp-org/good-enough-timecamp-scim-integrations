# TimeCamp SCIM Integration

A comprehensive solution for synchronizing users from various HR systems to TimeCamp. This integration supports multiple deployment methods and provides automated, scheduled synchronization workflows.

## Table of Contents

- [🚀 Quick Start - Kubernetes (Production)](#-quick-start---kubernetes-production)
- [Deployment Options](#deployment-options)
  - [Kubernetes (Production)](#-kubernetes-recommended-for-production)
  - [Docker Compose (Development)](#-docker-compose-development--testing)
  - [Local Development](#-local-development)
  - [Deployment Comparison](#deployment-comparison)
- [Supported HR Systems](#supported-hr-systems)
- [Architecture](#architecture)
- [Complete Documentation](#-complete-documentation)
- [HR System Setup](#hr-system-setup)
- [Features](#features)
- [Configuration](#configuration-options)
- [Development](#development)
- [Troubleshooting](#troubleshooting)

## 🚀 Quick Start - Kubernetes (Production)

Ready to deploy to production? Follow our comprehensive Kubernetes deployment guide:

**👉 [Complete Kubernetes Documentation](docs/README.md)**

```bash
# Prerequisites
helm repo add external-secrets https://charts.external-secrets.io

# Quick deployment
helm install scim-integration ./helm/scim \
  --namespace scim \
  --create-namespace \
  --values my-values.yaml
```

Key features of the Kubernetes deployment:
- ✅ **Automated CronJobs** for scheduled synchronization
- ✅ **External secret management** (Google Secret Manager, AWS Secrets Manager)
- ✅ **S3-compatible storage** for shared data files
- ✅ **Multi-cloud CI/CD** support (GCP, AWS, Docker Hub)
- ✅ **Production-ready** monitoring and logging

## Supported HR Systems

- **BambooHR** - Complete user and department synchronization
- **Azure AD / Microsoft Entra ID** - User and group management
- **LDAP** - Directory service integration
- **FactorialHR** - User and time-off synchronization

## Deployment Options

### 🚀 Kubernetes (Recommended for Production)

Deploy using Helm charts with automated CronJobs, external secret management, and S3-compatible storage.

```bash
# Quick start
helm install scim-integration ./helm/scim \
  --namespace scim \
  --values my-values.yaml
```

📖 **[Complete Kubernetes Documentation](docs/README.md)**

### 🐳 Docker Compose (Development & Testing)

Run locally or on a single server using Docker Compose.

```bash
# Build and run
docker-compose build
docker compose run --rm fetch-bamboohr
docker compose run --rm prepare-timecamp
docker compose run --rm sync-users
```

### 💻 Local Development

Run directly with Python for development and debugging.

```bash
python fetch_bamboohr.py
python prepare_timecamp_json_from_fetch.py
python timecamp_sync_users.py
```

### Deployment Comparison

| Feature | Kubernetes | Docker Compose | Local Development |
|---------|------------|----------------|-------------------|
| **Production Ready** | ✅ Yes | ⚠️ Limited | ❌ No |
| **Automated Scheduling** | ✅ CronJobs | ⚠️ Manual | ❌ Manual |
| **Secret Management** | ✅ External Secrets | ⚠️ Env files | ❌ Env files |
| **Scalability** | ✅ High | ⚠️ Limited | ❌ None |
| **Monitoring** | ✅ Built-in | ⚠️ Basic | ❌ Manual |
| **Setup Complexity** | 🔶 Medium | 🟢 Low | 🟢 Low |
| **Best For** | Production | Testing/Staging | Development |

**Recommendation:** Use Kubernetes for production deployments and Docker Compose for testing and staging environments.

## Architecture

```
┌─────────────────┐    ┌──────────────────┐    ┌─────────────────┐
│   HR Systems    │───▶│ SCIM Integration │───▶│   TimeCamp      │
│ (BambooHR, etc) │    │                  │    │   (API)         │
└─────────────────┘    └──────────────────┘    └─────────────────┘
                              │
                              ▼
                       ┌──────────────────┐
                       │  Data Storage    │
                       │ (S3/Local Files) │
                       └──────────────────┘
```

## 📖 Complete Documentation

**For production deployment and advanced configuration, refer to our comprehensive documentation:**

📚 **[Complete Documentation](docs/README.md)**

### Quick Access to Key Guides

| Topic | Description | Link |
|-------|-------------|------|
| 🔧 Prerequisites | System requirements and setup | [Prerequisites Guide](docs/deployment/01-prerequisites.md) |
| ☸️ Kubernetes Deployment | Production Helm installation | [Helm Installation](docs/deployment/02-helm-installation.md) |
| 🧪 Testing & Validation | Test procedures and validation | [Testing Guide](docs/deployment/03-testing-validation.md) |
| 🔄 CI/CD Setup | GitHub Actions workflows | [CI/CD Guide](docs/ci-cd/README.md) |
| 🔐 Secret Management | External secrets configuration | [Secret Stores](docs/secret-stores/google-secret-manager.md) |
| 💾 S3 Storage | Shared file storage setup | [S3 Configuration](docs/kubernetes/s3-storage.md) |

## Quick Start (Local Development)

### 1. Configure Environment

Copy the environment template:
```bash
cp samples/env.example .env
```

Edit `.env` with your TimeCamp API key and HR system credentials.

### 2. Run the Sync Process

```bash
# Fetch data from HR system
python fetch_bamboohr.py  # or fetch_azuread.py, fetch_ldap.py, etc.

# Transform data for TimeCamp
python prepare_timecamp_json_from_fetch.py

# Preview structure (optional)
python scripts/display_timecamp_tree.py

# Sync to TimeCamp
python timecamp_sync_users.py

# Clean up empty groups (optional)
python scripts/remove_empty_groups.py
```

## HR System Setup

### BambooHR

Add to your `.env`:
```bash
BAMBOOHR_SUBDOMAIN=yourcompany
BAMBOOHR_API_KEY=your-api-key
```

### Azure AD / Microsoft Entra ID

1. Register an application in Azure AD portal
2. Create a client secret
3. Configure API permissions: `Directory.Read.All`, `User.Read.All`, `Group.Read.All`
4. Add to `.env`:

```bash
AZURE_TENANT_ID=your-tenant-id
AZURE_CLIENT_ID=your-client-id
AZURE_CLIENT_SECRET=your-client-secret
AZURE_PREFER_REAL_EMAIL=true  # Optional
```

### LDAP

Add to your `.env`:
```bash
LDAP_HOST=ldap.company.com
LDAP_PORT=389
LDAP_DOMAIN=company.com
LDAP_DN=CN=Users,DC=company,DC=com
LDAP_USERNAME=ldap-reader
LDAP_PASSWORD=password
LDAP_USE_SAMACCOUNTNAME=false  # Optional
LDAP_USE_OU_STRUCTURE=false   # Optional
```

### FactorialHR

Add to your `.env`:
```bash
FACTORIAL_API_URL=https://api.factorialhr.com/api/v1
FACTORIAL_API_KEY=your-api-key
LeaveTypeMap={"vacation": "Vacation", "sick": "Sick Leave"}
```

## Command Line Options

All scripts support these flags:
- `--debug` - Enable debug logging
- `--dry-run` - Simulate without making changes

```bash
python timecamp_sync_users.py --dry-run --debug
```

## Automation

### Crontab (Local/Server)

```bash
# Edit crontab
crontab -e

# Add these lines for BambooHR (adjust for your HR system)
0 * * * * cd /path/to/project && python fetch_bamboohr.py
10 * * * * cd /path/to/project && python prepare_timecamp_json_from_fetch.py
20 * * * * cd /path/to/project && python timecamp_sync_users.py
```

<<<<<<< HEAD
### Kubernetes CronJobs

The Helm chart automatically creates CronJobs for scheduled synchronization:

```yaml
jobs:
  fetchBamboohr:
    enabled: true
    schedule: "0 */6 * * *"  # Every 6 hours
  
  syncUsers:
    enabled: true
    schedule: "0 1,7,13,19 * * *"  # 4 times daily
```

## Features

### ✅ User Management
- Create, update, and disable users
- Department and group synchronization
- Supervisor relationship mapping
- External ID management for user matching

### ✅ Data Flow
- **Fetch**: Pull user data from HR systems
- **Prepare**: Transform data to TimeCamp format
- **Sync**: Upload to TimeCamp via REST API
- **Cleanup**: Remove empty organizational groups

### ✅ Security & Reliability
- Dry-run mode for testing
- Comprehensive logging
- Error handling and retry logic
- External secret management (Kubernetes)
- Billing protection controls

### ✅ Deployment Flexibility
- Local development support
- Docker containerization
- Kubernetes production deployment
- Multi-cloud CI/CD support

## Configuration Options

### TimeCamp Settings

```bash
TIMECAMP_API_KEY=your-api-key
TIMECAMP_DOMAIN=app.timecamp.com
TIMECAMP_ROOT_GROUP_ID=12345  # Optional
TIMECAMP_USE_SUPERVISOR_GROUPS=false
TIMECAMP_USE_DEPARTMENT_GROUPS=true
TIMECAMP_DISABLE_NEW_USERS=false
TIMECAMP_SHOW_EXTERNAL_ID=true
```

### Billing Protection
=======
Notes:
- Replace `/path/to/project` with the actual path to your project
- All operations are logged to `var/logs/sync.log`

## LDAP

- Set the environment variables: `LDAP_HOST`, `LDAP_PORT`, `LDAP_DOMAIN`, `LDAP_DN`, `LDAP_USERNAME`, and `LDAP_PASSWORD`
- Optionally set `LDAP_FILTER` to customize the user filter query (default filter includes only active users)
- Optionally set `LDAP_PAGE_SIZE` to control the number of results retrieved per page (default is 1000)
- Optionally set `LDAP_USE_SAMACCOUNTNAME=true` to generate email addresses from sAMAccountName rather than using the mail attribute
- Optionally set `LDAP_USE_OU_STRUCTURE=true` to use the organizational unit (OU) structure from user's DN as the department value instead of the department attribute
- Run `python ldap_fetch.py` to fetch users from LDAP
- Note: When using sAMAccountName for email, the original mail attribute is always included as `real_email` field if available

## Azure AD / Microsoft Entra ID Setup

1. Register an application in Azure AD/Entra ID portal:
   - Go to Azure Portal > Azure Active Directory > App registrations > New registration
   - Name your application (e.g., "TimeCamp SCIM Integration")
   - Select "Accounts in this organizational directory only"
   - Click Register
   - Note down the Application (client) ID and Directory (tenant) ID

2. Create a client secret:
   - Go to your app > Certificates & secrets > New client secret
   - Give it a description (e.g., "SCIM Integration")
   - Select an expiration (e.g., 24 months)
   - Click Add
   - IMMEDIATELY copy the "Value" column (NOT the Secret ID)
   - ⚠️ The secret value will only be shown once and looks like `kv~8Q~...`
   - If you copied the wrong value or lost it, create a new secret

3. Configure API permissions:
   - Go to your app > API permissions
   - Click "Add a permission"
   - Select "Microsoft Graph" > "Application permissions"
   - Add these permissions:
     * Directory.Read.All
     * User.Read.All
     * Group.Read.All
   - Click "Grant admin consent" button

4. Configure OAuth credentials in `.env`:
```bash
AZURE_TENANT_ID=your-tenant-id  # Directory (tenant) ID
AZURE_CLIENT_ID=your-client-id  # Application (client) ID
AZURE_CLIENT_SECRET=your-client-secret  # The secret value you copied
```

5. (Optional) Configure email preference:
   - By default, the script uses the federated ID (userPrincipalName) as the primary email
   - To use real email addresses (mail attribute) when available, add this to your `.env`:
```bash
AZURE_PREFER_REAL_EMAIL=true
```

## Not Yet Implemented

- Setting to sync only selected things (like only new users)
- Setting to move disabled users to specific group_id
- Change of email (use external_id to identify user)
- Refactor deparments and use array instead of string

## Test Cases

- User changed name ✅
- User changed group ✅
- User added ✅
- User disabled ✅
- User removed ✅
- User added as inactive ✅
- User added with empty department ✅
- Group name with whitespaces near / ✅
- Setting enabled to add external_id to user name ✅
- Don't send automatic email when user is created ✅
- Setting and updating real user email as second email setting in TimeCamp ✅
- Update user roles based on supervisor ✅
- Update user external id ✅
- Matching users based on TC email or TC additional email ✅
- If setting TIMECAMP_DISABLE_NEW_USERS=true create only groups that could be potentialy created ✅
- Creating TimeCamp groups based on supervisor ✅
   - User A (no supervisor) → Group A
   - User B (supervisor: A) → Group "A/B"
   - User C (supervisor: B) → Group "A/B"
   - User D (supervisor: A) → Group "A"
   - User E (no supervisor, not a supervisor) → root group id
- Remove empty groups
- S3-compatible storage for JSON files ✅

## Docker Support

For easy deployment and consistent environments, you can run the application using Docker.
>>>>>>> 977f025e

```bash
# Prevent unexpected billing charges
TIMECAMP_DISABLE_NEW_USERS=true  # Only update existing users
TIMECAMP_DISABLE_MANUAL_USER_UPDATES=false  # Allow updates
```

⚠️ **BILLING WARNING**: If your TimeCamp account doesn't have enough paid seats for all users being synced, additional seats will be automatically added and charged to your account.

## Development

### Prerequisites

- Python 3.11+
- pip or poetry for dependency management

### Setup

```bash
# Install dependencies
pip install -r requirements.txt

# Copy environment template
cp samples/env.example .env

# Edit configuration
vim .env
```

### Testing

All features have been tested with various scenarios:

- ✅ User changes (name, group, status)
- ✅ New user creation
- ✅ User deactivation/removal
- ✅ Department reorganization
- ✅ Supervisor relationship updates
- ✅ External ID synchronization
- ✅ Email matching (primary/secondary)

📋 **[Complete Testing Guide](docs/deployment/03-testing-validation.md)** - Comprehensive testing procedures, validation scripts, and production deployment checklists.

## Troubleshooting

### Common Issues

1. **API Rate Limits**: Use appropriate delays and retry logic
2. **Authentication Errors**: Verify API keys and permissions
3. **User Matching**: Check email addresses and external IDs
4. **Group Creation**: Ensure proper department/supervisor data

### Debug Mode

```bash
# Enable detailed logging
python timecamp_sync_users.py --debug

# Test without changes
python timecamp_sync_users.py --dry-run
```

### Logs

- Local: `var/logs/sync.log`
- Docker: Container logs via `docker logs`
- Kubernetes: Pod logs via `kubectl logs`

## Contributing

1. Fork the repository
2. Create a feature branch
3. Make your changes
4. Add tests if applicable
5. Submit a pull request

## License

MIT License - see LICENSE file for details.

## Support

- 📖 [Documentation](docs/README.md)
- 🐛 [Issues](https://github.com/timecamp-org/good-enough-timecamp-scim-integrations/issues)
- 💬 [Discussions](https://github.com/timecamp-org/good-enough-timecamp-scim-integrations/discussions)<|MERGE_RESOLUTION|>--- conflicted
+++ resolved
@@ -234,7 +234,6 @@
 20 * * * * cd /path/to/project && python timecamp_sync_users.py
 ```
 
-<<<<<<< HEAD
 ### Kubernetes CronJobs
 
 The Helm chart automatically creates CronJobs for scheduled synchronization:
@@ -292,69 +291,81 @@
 ```
 
 ### Billing Protection
-=======
-Notes:
-- Replace `/path/to/project` with the actual path to your project
-- All operations are logged to `var/logs/sync.log`
-
-## LDAP
-
-- Set the environment variables: `LDAP_HOST`, `LDAP_PORT`, `LDAP_DOMAIN`, `LDAP_DN`, `LDAP_USERNAME`, and `LDAP_PASSWORD`
-- Optionally set `LDAP_FILTER` to customize the user filter query (default filter includes only active users)
-- Optionally set `LDAP_PAGE_SIZE` to control the number of results retrieved per page (default is 1000)
-- Optionally set `LDAP_USE_SAMACCOUNTNAME=true` to generate email addresses from sAMAccountName rather than using the mail attribute
-- Optionally set `LDAP_USE_OU_STRUCTURE=true` to use the organizational unit (OU) structure from user's DN as the department value instead of the department attribute
-- Run `python ldap_fetch.py` to fetch users from LDAP
-- Note: When using sAMAccountName for email, the original mail attribute is always included as `real_email` field if available
-
-## Azure AD / Microsoft Entra ID Setup
-
-1. Register an application in Azure AD/Entra ID portal:
-   - Go to Azure Portal > Azure Active Directory > App registrations > New registration
-   - Name your application (e.g., "TimeCamp SCIM Integration")
-   - Select "Accounts in this organizational directory only"
-   - Click Register
-   - Note down the Application (client) ID and Directory (tenant) ID
-
-2. Create a client secret:
-   - Go to your app > Certificates & secrets > New client secret
-   - Give it a description (e.g., "SCIM Integration")
-   - Select an expiration (e.g., 24 months)
-   - Click Add
-   - IMMEDIATELY copy the "Value" column (NOT the Secret ID)
-   - ⚠️ The secret value will only be shown once and looks like `kv~8Q~...`
-   - If you copied the wrong value or lost it, create a new secret
-
-3. Configure API permissions:
-   - Go to your app > API permissions
-   - Click "Add a permission"
-   - Select "Microsoft Graph" > "Application permissions"
-   - Add these permissions:
-     * Directory.Read.All
-     * User.Read.All
-     * Group.Read.All
-   - Click "Grant admin consent" button
-
-4. Configure OAuth credentials in `.env`:
-```bash
-AZURE_TENANT_ID=your-tenant-id  # Directory (tenant) ID
-AZURE_CLIENT_ID=your-client-id  # Application (client) ID
-AZURE_CLIENT_SECRET=your-client-secret  # The secret value you copied
-```
-
-5. (Optional) Configure email preference:
-   - By default, the script uses the federated ID (userPrincipalName) as the primary email
-   - To use real email addresses (mail attribute) when available, add this to your `.env`:
-```bash
-AZURE_PREFER_REAL_EMAIL=true
-```
-
-## Not Yet Implemented
-
-- Setting to sync only selected things (like only new users)
-- Setting to move disabled users to specific group_id
-- Change of email (use external_id to identify user)
-- Refactor deparments and use array instead of string
+
+```bash
+# Prevent unexpected billing charges
+TIMECAMP_DISABLE_NEW_USERS=true  # Only update existing users
+TIMECAMP_DISABLE_MANUAL_USER_UPDATES=false  # Allow updates
+```
+
+⚠️ **BILLING WARNING**: If your TimeCamp account doesn't have enough paid seats for all users being synced, additional seats will be automatically added and charged to your account.
+
+## Development
+
+### Prerequisites
+
+- Python 3.11+
+- pip or poetry for dependency management
+
+### Setup
+
+```bash
+# Install dependencies
+pip install -r requirements.txt
+
+# Copy environment template
+cp samples/env.example .env
+
+# Edit configuration
+vim .env
+```
+
+### Testing
+
+All features have been tested with various scenarios:
+
+- ✅ User changes (name, group, status)
+- ✅ New user creation
+- ✅ User deactivation/removal
+- ✅ Department reorganization
+- ✅ Supervisor relationship updates
+- ✅ External ID synchronization
+- ✅ Email matching (primary/secondary)
+
+📋 **[Complete Testing Guide](docs/deployment/03-testing-validation.md)** - Comprehensive testing procedures, validation scripts, and production deployment checklists.
+
+## Troubleshooting
+
+### Common Issues
+
+1. **API Rate Limits**: Use appropriate delays and retry logic
+2. **Authentication Errors**: Verify API keys and permissions
+3. **User Matching**: Check email addresses and external IDs
+4. **Group Creation**: Ensure proper department/supervisor data
+
+### Debug Mode
+
+```bash
+# Enable detailed logging
+python timecamp_sync_users.py --debug
+
+# Test without changes
+python timecamp_sync_users.py --dry-run
+```
+
+### Logs
+
+- Local: `var/logs/sync.log`
+- Docker: Container logs via `docker logs`
+- Kubernetes: Pod logs via `kubectl logs`
+
+## Contributing
+
+1. Fork the repository
+2. Create a feature branch
+3. Make your changes
+4. Add tests if applicable
+5. Submit a pull request
 
 ## Test Cases
 
@@ -374,93 +385,13 @@
 - Matching users based on TC email or TC additional email ✅
 - If setting TIMECAMP_DISABLE_NEW_USERS=true create only groups that could be potentialy created ✅
 - Creating TimeCamp groups based on supervisor ✅
-   - User A (no supervisor) → Group A
-   - User B (supervisor: A) → Group "A/B"
-   - User C (supervisor: B) → Group "A/B"
-   - User D (supervisor: A) → Group "A"
-   - User E (no supervisor, not a supervisor) → root group id
+    - User A (no supervisor) → Group A
+    - User B (supervisor: A) → Group "A/B"
+    - User C (supervisor: B) → Group "A/B"
+    - User D (supervisor: A) → Group "A"
+    - User E (no supervisor, not a supervisor) → root group id
 - Remove empty groups
 - S3-compatible storage for JSON files ✅
-
-## Docker Support
-
-For easy deployment and consistent environments, you can run the application using Docker.
->>>>>>> 977f025e
-
-```bash
-# Prevent unexpected billing charges
-TIMECAMP_DISABLE_NEW_USERS=true  # Only update existing users
-TIMECAMP_DISABLE_MANUAL_USER_UPDATES=false  # Allow updates
-```
-
-⚠️ **BILLING WARNING**: If your TimeCamp account doesn't have enough paid seats for all users being synced, additional seats will be automatically added and charged to your account.
-
-## Development
-
-### Prerequisites
-
-- Python 3.11+
-- pip or poetry for dependency management
-
-### Setup
-
-```bash
-# Install dependencies
-pip install -r requirements.txt
-
-# Copy environment template
-cp samples/env.example .env
-
-# Edit configuration
-vim .env
-```
-
-### Testing
-
-All features have been tested with various scenarios:
-
-- ✅ User changes (name, group, status)
-- ✅ New user creation
-- ✅ User deactivation/removal
-- ✅ Department reorganization
-- ✅ Supervisor relationship updates
-- ✅ External ID synchronization
-- ✅ Email matching (primary/secondary)
-
-📋 **[Complete Testing Guide](docs/deployment/03-testing-validation.md)** - Comprehensive testing procedures, validation scripts, and production deployment checklists.
-
-## Troubleshooting
-
-### Common Issues
-
-1. **API Rate Limits**: Use appropriate delays and retry logic
-2. **Authentication Errors**: Verify API keys and permissions
-3. **User Matching**: Check email addresses and external IDs
-4. **Group Creation**: Ensure proper department/supervisor data
-
-### Debug Mode
-
-```bash
-# Enable detailed logging
-python timecamp_sync_users.py --debug
-
-# Test without changes
-python timecamp_sync_users.py --dry-run
-```
-
-### Logs
-
-- Local: `var/logs/sync.log`
-- Docker: Container logs via `docker logs`
-- Kubernetes: Pod logs via `kubectl logs`
-
-## Contributing
-
-1. Fork the repository
-2. Create a feature branch
-3. Make your changes
-4. Add tests if applicable
-5. Submit a pull request
 
 ## License
 
